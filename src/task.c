--- conflicted
+++ resolved
@@ -243,7 +243,6 @@
     abort();
 }
 
-<<<<<<< HEAD
 #ifdef COPY_STACKS
 void jl_set_stackbase(char *__stk)
 {
@@ -255,10 +254,6 @@
 
 #ifndef ASM_COPY_STACKS
 void NOINLINE jl_set_base_ctx(char *__stk)
-=======
-#ifndef ASM_COPY_STACKS
-static void NOINLINE set_base_ctx(char *__stk)
->>>>>>> c8c967c7
 {
     if (jl_setjmp(jl_base_ctx, 1)) {
         start_task();
