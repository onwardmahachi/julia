function runtests(name)
    println("     \033[1m*\033[0m \033[31m$(name)\033[0m")
<<<<<<< HEAD
    #flush(OUTPUT_STREAM)
    load("$name.jl")
=======
    flush(OUTPUT_STREAM)
    load("$name")
>>>>>>> 3406c985
end

function check_approx_eq(va, vb, astr, bstr)
    diff = abs(va - vb)
    sdiff = strcat("|", astr, " - ", bstr, "| < 1e-6")
    if diff < 1e-6
        nothing
    else
        error("assertion failed: ", sdiff, "\n  ", astr, " = ", va, "\n  ",
              bstr, " = ", vb)
    end
end

macro assert_approx_eq(a, b)
    quote
        check_approx_eq($(esc(a)), $(esc(b)), $(string(a)), $(string(b)))
    end
end

macro timeit(ex,name)
    quote
        t = Inf
        for i=1:5
            t = min(t, @elapsed $(esc(ex)))
        end
        println(rpad(strcat($name,":"), 20), t)
    end
end

macro assert_fails(expr)
    quote
        ok = false
        try
            $(esc(expr))
        catch
            ok = true
        end
        if !ok
            error(strcat("assertion failed: expected ",$(string(expr))," to fail"))
        end
    end
end

for t in ARGS
    runtests(t)
    println("    \033[32;1mSUCCESS\033[0m")
end<|MERGE_RESOLUTION|>--- conflicted
+++ resolved
@@ -1,12 +1,7 @@
 function runtests(name)
     println("     \033[1m*\033[0m \033[31m$(name)\033[0m")
-<<<<<<< HEAD
     #flush(OUTPUT_STREAM)
-    load("$name.jl")
-=======
-    flush(OUTPUT_STREAM)
     load("$name")
->>>>>>> 3406c985
 end
 
 function check_approx_eq(va, vb, astr, bstr)
